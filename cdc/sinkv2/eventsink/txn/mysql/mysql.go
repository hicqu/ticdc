// Copyright 2022 PingCAP, Inc.
//
// Licensed under the Apache License, Version 2.0 (the "License");
// you may not use this file except in compliance with the License.
// You may obtain a copy of the License at
//
//     http://www.apache.org/licenses/LICENSE-2.0
//
// Unless required by applicable law or agreed to in writing, software
// distributed under the License is distributed on an "AS IS" BASIS,
// See the License for the specific language governing permissions and
// limitations under the License.

package mysql

import (
	"context"
	"database/sql"
	"database/sql/driver"
	"fmt"
	"net/url"
	"time"

	dmysql "github.com/go-sql-driver/mysql"
	"github.com/pingcap/errors"
	"github.com/pingcap/failpoint"
	"github.com/pingcap/log"
	"github.com/pingcap/tidb/parser/mysql"
	"github.com/pingcap/tiflow/cdc/contextutil"
	"github.com/pingcap/tiflow/cdc/model"
	"github.com/pingcap/tiflow/cdc/sinkv2/eventsink"
	"github.com/pingcap/tiflow/cdc/sinkv2/metrics"
	"github.com/pingcap/tiflow/pkg/config"
	cerror "github.com/pingcap/tiflow/pkg/errors"
	"github.com/pingcap/tiflow/pkg/quotes"
	"github.com/pingcap/tiflow/pkg/retry"
	pmysql "github.com/pingcap/tiflow/pkg/sink/mysql"
	"github.com/prometheus/client_golang/prometheus"
	"go.uber.org/zap"
)

const (
	// Max interval for flushing transactions to the downstream.
	maxFlushInterval = 50 * time.Millisecond

	defaultDMLMaxRetry uint64 = 8
)

type mysqlBackend struct {
	changefeed  string
	db          *sql.DB
	cfg         *pmysql.Config
	dmlMaxRetry uint64

	events []*eventsink.TxnCallbackableEvent
	rows   int

	statistics                          *metrics.Statistics
<<<<<<< HEAD
	metricTxnSinkDMLBatchCommitDuration prometheus.Observer
	metricTxnSinkDMLCallbackDuration    prometheus.Observer
=======
	metricTxnSinkDMLBatchCommit prometheus.Observer
	metricTxnSinkDMLBatchCallback prometheus.Observer
>>>>>>> 7eaa3067
}

// NewMySQLBackends creates a new MySQL sink using schema storage
func NewMySQLBackends(
	ctx context.Context,
	sinkURI *url.URL,
	replicaConfig *config.ReplicaConfig,
	dbConnFactory pmysql.Factory,
	statistics *metrics.Statistics,
) ([]*mysqlBackend, error) {
	changefeedID := contextutil.ChangefeedIDFromCtx(ctx)
	changefeed := fmt.Sprintf("%s.%s", changefeedID.Namespace, changefeedID.ID)

	cfg := pmysql.NewConfig()
	err := cfg.Apply(ctx, changefeedID, sinkURI, replicaConfig)
	if err != nil {
		return nil, err
	}

	dsnStr, err := pmysql.GenerateDSN(ctx, sinkURI, cfg, dbConnFactory)
	if err != nil {
		return nil, err
	}

	db, err := dbConnFactory(ctx, dsnStr)
	if err != nil {
		return nil, err
	}
	db.SetMaxIdleConns(cfg.WorkerCount)
	db.SetMaxOpenConns(cfg.WorkerCount)

	backends := make([]*mysqlBackend, 0, cfg.WorkerCount)
	for i := 0; i < cfg.WorkerCount; i++ {
		backends = append(backends, &mysqlBackend{
			changefeed:                          changefeed,
			db:                                  db,
			cfg:                                 cfg,
			dmlMaxRetry:                         defaultDMLMaxRetry,
			statistics:                          statistics,
<<<<<<< HEAD
			metricTxnSinkDMLBatchCommitDuration: metrics.TxnSinkDMLBatchCommitDuration.WithLabelValues(changefeedID.Namespace, changefeedID.ID),
			metricTxnSinkDMLCallbackDuration:    metrics.TxnSinkDMLCallbackDuration.WithLabelValues(changefeedID.Namespace, changefeedID.ID),
=======
			metricTxnSinkDMLBatchCommit: metrics.TxnSinkDMLBatchCommit.WithLabelValues(changefeedID.Namespace, changefeedID.ID),
			metricTxnSinkDMLBatchCallback:    metrics.TxnSinkDMLBatchCallback.WithLabelValues(changefeedID.Namespace, changefeedID.ID),
>>>>>>> 7eaa3067
		})
	}

	log.Info("MySQL backends is created",
		zap.String("changefeed", changefeed),
		zap.Int("workerCount", cfg.WorkerCount),
		zap.Bool("forceReplicate", cfg.ForceReplicate),
		zap.Bool("enableOldValue", cfg.EnableOldValue))
	return backends, nil
}

// OnTxnEvent implements interface backend.
func (s *mysqlBackend) OnTxnEvent(event *eventsink.TxnCallbackableEvent) (needFlush bool) {
	s.events = append(s.events, event)
	s.rows += len(event.Event.Rows)
	return event.Event.ToWaitFlush() || s.rows >= s.cfg.MaxTxnRow
}

// Flush implements interface backend.
func (s *mysqlBackend) Flush(ctx context.Context) (err error) {
	if s.rows == 0 {
		return
	}

	failpoint.Inject("MySQLSinkExecDMLError", func() {
		// Add a delay to ensure the sink worker with `MySQLSinkHangLongTime`
		// failpoint injected is executed first.
		time.Sleep(time.Second * 2)
		failpoint.Return(errors.Trace(dmysql.ErrInvalidConn))
	})

	for _, event := range s.events {
		s.statistics.ObserveRows(event.Event.Rows...)
	}

	dmls := s.prepareDMLs()
	log.Debug("prepare DMLs", zap.Any("rows", s.rows),
		zap.Strings("sqls", dmls.sqls), zap.Any("values", dmls.values))

	start := time.Now()
	if err := s.execDMLWithMaxRetries(ctx, dmls); err != nil {
		if errors.Cause(err) != context.Canceled {
			log.Error("execute DMLs failed", zap.Error(err))
		}
		return errors.Trace(err)
	}
	startCallback := time.Now()
	for _, callback := range dmls.callbacks {
		callback()
	}
<<<<<<< HEAD
	s.metricTxnSinkDMLBatchCommitDuration.Observe(startCallback.Sub(start).Seconds())
	s.metricTxnSinkDMLCallbackDuration.Observe(time.Since(startCallback).Seconds())
=======
	s.metricTxnSinkDMLBatchCommit.Observe(startCallback.Sub(start).Seconds())
	s.metricTxnSinkDMLBatchCallback.Observe(time.Since(startCallback).Seconds())
>>>>>>> 7eaa3067

	// Be friently to GC.
	for i := 0; i < len(s.events); i++ {
		s.events[i] = nil
	}
	if cap(s.events) > 1024 {
		s.events = make([]*eventsink.TxnCallbackableEvent, 0)
	}
	s.events = s.events[:0]
	s.rows = 0
	return
}

// Close implements interface backend.
func (s *mysqlBackend) Close() (err error) {
	if s.db != nil {
		err = s.db.Close()
		s.db = nil
	}
	return
}

// MaxFlushInterval implements interface backend.
func (s *mysqlBackend) MaxFlushInterval() time.Duration {
	return maxFlushInterval
}

type preparedDMLs struct {
	startTs   []model.Ts
	sqls      []string
	values    [][]interface{}
	callbacks []eventsink.CallbackFunc
	rowCount  int
}

// prepareDMLs converts model.RowChangedEvent list to query string list and args list
func (s *mysqlBackend) prepareDMLs() *preparedDMLs {
	// TODO: use a sync.Pool to reduce allocations.
	startTs := make([]uint64, 0, s.rows)
	sqls := make([]string, 0, s.rows)
	values := make([][]interface{}, 0, s.rows)
	callbacks := make([]eventsink.CallbackFunc, 0, len(s.events))
	replaces := make(map[string][][]interface{})

	// flush cached batch replace or insert, to keep the sequence of DMLs
	flushCacheDMLs := func() {
		if s.cfg.BatchReplaceEnabled && len(replaces) > 0 {
			replaceSqls, replaceValues := reduceReplace(replaces, s.cfg.BatchReplaceSize)
			sqls = append(sqls, replaceSqls...)
			values = append(values, replaceValues...)
			replaces = make(map[string][][]interface{})
		}
	}

	// translateToInsert control the update and insert behavior
	translateToInsert := s.cfg.EnableOldValue && !s.cfg.SafeMode
	for _, event := range s.events {
		for _, row := range event.Event.Rows {
			if !translateToInsert {
				break
			}
			// It can be translated in to INSERT, if the row is committed after
			// we starting replicating the table, which means it must not be
			// replicated before, and there is no such row in downstream MySQL.
			translateToInsert = row.CommitTs > row.ReplicatingTs
		}
	}

	rowCount := 0
	for _, event := range s.events {
		if event.Callback != nil {
			callbacks = append(callbacks, event.Callback)
		}

		for _, row := range event.Event.Rows {
			if len(startTs) == 0 || startTs[len(startTs)-1] != row.StartTs {
				startTs = append(startTs, row.StartTs)
			}

			var query string
			var args []interface{}
			quoteTable := quotes.QuoteSchema(row.Table.Schema, row.Table.Table)

			// If the old value is enabled, is not in safe mode and is an update event, then translate to UPDATE.
			// NOTICE: Only update events with the old value feature enabled will have both columns and preColumns.
			if translateToInsert && len(row.PreColumns) != 0 && len(row.Columns) != 0 {
				flushCacheDMLs()
				query, args = prepareUpdate(quoteTable, row.PreColumns, row.Columns, s.cfg.ForceReplicate)
				if query != "" {
					sqls = append(sqls, query)
					values = append(values, args)
					rowCount++
				}
				continue
			}

			// Case for update event or delete event.
			// For update event:
			// If old value is disabled or in safe mode, update will be translated to DELETE + REPLACE SQL.
			// So we will prepare a DELETE SQL here.
			// For delete event:
			// It will be translated directly into a DELETE SQL.
			if len(row.PreColumns) != 0 {
				flushCacheDMLs()
				query, args = prepareDelete(quoteTable, row.PreColumns, s.cfg.ForceReplicate)
				if query != "" {
					sqls = append(sqls, query)
					values = append(values, args)
					rowCount++
				}
			}

			// Case for update event or insert event.
			// For update event:
			// If old value is disabled or in safe mode, update will be translated to DELETE + REPLACE SQL.
			// So we will prepare a REPLACE SQL here.
			// For insert event:
			// It will be translated directly into a
			// INSERT(old value is enabled and not in safe mode)
			// or REPLACE(old value is disabled or in safe mode) SQL.
			if len(row.Columns) != 0 {
				if s.cfg.BatchReplaceEnabled {
					query, args = prepareReplace(quoteTable, row.Columns, false /* appendPlaceHolder */, translateToInsert)
					if query != "" {
						if _, ok := replaces[query]; !ok {
							replaces[query] = make([][]interface{}, 0)
						}
						replaces[query] = append(replaces[query], args)
						rowCount++
					}
				} else {
					query, args = prepareReplace(quoteTable, row.Columns, true /* appendPlaceHolder */, translateToInsert)
					if query != "" {
						sqls = append(sqls, query)
						values = append(values, args)
						rowCount++
					}
				}
			}
		}
	}
	flushCacheDMLs()

	if len(callbacks) == 0 {
		callbacks = nil
	}

	return &preparedDMLs{
		startTs:   startTs,
		sqls:      sqls,
		values:    values,
		callbacks: callbacks,
		rowCount:  rowCount,
	}
}

func (s *mysqlBackend) execDMLWithMaxRetries(ctx context.Context, dmls *preparedDMLs) error {
	if len(dmls.sqls) != len(dmls.values) {
		log.Panic("unexpected number of sqls and values",
			zap.Strings("sqls", dmls.sqls),
			zap.Any("values", dmls.values))
	}

	start := time.Now()
	return retry.Do(ctx, func() error {
		failpoint.Inject("MySQLSinkTxnRandomError", func() {
			err := logDMLTxnErr(errors.Trace(driver.ErrBadConn), start, s.changefeed, "failpoint", 0, nil)
			failpoint.Return(err)
		})
		failpoint.Inject("MySQLSinkHangLongTime", func() {
			time.Sleep(time.Hour)
		})

		err := s.statistics.RecordBatchExecution(func() (int, error) {
			tx, err := s.db.BeginTx(ctx, nil)
			if err != nil {
				return 0, logDMLTxnErr(
					cerror.WrapError(cerror.ErrMySQLTxnError, err),
					start, s.changefeed, "BEGIN", dmls.rowCount, dmls.startTs)
			}

			for i, query := range dmls.sqls {
				args := dmls.values[i]
				log.Debug("exec row", zap.String("sql", query), zap.Any("args", args))
				if _, err := tx.ExecContext(ctx, query, args...); err != nil {
					err := logDMLTxnErr(
						cerror.WrapError(cerror.ErrMySQLTxnError, err),
						start, s.changefeed, query, dmls.rowCount, dmls.startTs)
					if rbErr := tx.Rollback(); rbErr != nil {
						if errors.Cause(rbErr) != context.Canceled {
							log.Warn("failed to rollback txn", zap.Error(rbErr))
						}
					}
					return 0, err
				}
			}

			if err = tx.Commit(); err != nil {
				return 0, logDMLTxnErr(
					cerror.WrapError(cerror.ErrMySQLTxnError, err),
					start, s.changefeed, "COMMIT", dmls.rowCount, dmls.startTs)
			}

			return dmls.rowCount, nil
		})
		if err != nil {
			return errors.Trace(err)
		}
		log.Debug("Exec Rows succeeded",
			zap.String("changefeed", s.changefeed),
			zap.Int("numOfRows", dmls.rowCount))
		return nil
	}, retry.WithBackoffBaseDelay(pmysql.BackoffBaseDelay.Milliseconds()),
		retry.WithBackoffMaxDelay(pmysql.BackoffMaxDelay.Milliseconds()),
		retry.WithMaxTries(s.dmlMaxRetry),
		retry.WithIsRetryableErr(isRetryableDMLError))
}

func logDMLTxnErr(
	err error, start time.Time, changefeed string,
	query string, count int, startTs []model.Ts,
) error {
	if isRetryableDMLError(err) {
		log.Warn("execute DMLs with error, retry later",
			zap.Error(err), zap.Duration("duration", time.Since(start)),
			zap.String("query", query), zap.Int("count", count),
			zap.Uint64s("startTs", startTs),
			zap.String("changefeed", changefeed))
	} else {
		log.Error("execute DMLs with error, can not retry",
			zap.Error(err), zap.Duration("duration", time.Since(start)),
			zap.String("query", query), zap.Int("count", count),
			zap.String("changefeed", changefeed))
	}
	return err
}

func isRetryableDMLError(err error) bool {
	if !cerror.IsRetryableError(err) {
		return false
	}

	errCode, ok := getSQLErrCode(err)
	if !ok {
		return true
	}

	switch errCode {
	case mysql.ErrNoSuchTable, mysql.ErrBadDB:
		return false
	}
	return true
}

func getSQLErrCode(err error) (errors.ErrCode, bool) {
	mysqlErr, ok := errors.Cause(err).(*dmysql.MySQLError)
	if !ok {
		return -1, false
	}

	return errors.ErrCode(mysqlErr.Number), true
}

// Only for testing.
func (s *mysqlBackend) setDMLMaxRetry(maxRetry uint64) {
	s.dmlMaxRetry = maxRetry
}<|MERGE_RESOLUTION|>--- conflicted
+++ resolved
@@ -55,14 +55,9 @@
 	events []*eventsink.TxnCallbackableEvent
 	rows   int
 
-	statistics                          *metrics.Statistics
-<<<<<<< HEAD
-	metricTxnSinkDMLBatchCommitDuration prometheus.Observer
-	metricTxnSinkDMLCallbackDuration    prometheus.Observer
-=======
-	metricTxnSinkDMLBatchCommit prometheus.Observer
+	statistics                    *metrics.Statistics
+	metricTxnSinkDMLBatchCommit   prometheus.Observer
 	metricTxnSinkDMLBatchCallback prometheus.Observer
->>>>>>> 7eaa3067
 }
 
 // NewMySQLBackends creates a new MySQL sink using schema storage
@@ -97,18 +92,13 @@
 	backends := make([]*mysqlBackend, 0, cfg.WorkerCount)
 	for i := 0; i < cfg.WorkerCount; i++ {
 		backends = append(backends, &mysqlBackend{
-			changefeed:                          changefeed,
-			db:                                  db,
-			cfg:                                 cfg,
-			dmlMaxRetry:                         defaultDMLMaxRetry,
-			statistics:                          statistics,
-<<<<<<< HEAD
-			metricTxnSinkDMLBatchCommitDuration: metrics.TxnSinkDMLBatchCommitDuration.WithLabelValues(changefeedID.Namespace, changefeedID.ID),
-			metricTxnSinkDMLCallbackDuration:    metrics.TxnSinkDMLCallbackDuration.WithLabelValues(changefeedID.Namespace, changefeedID.ID),
-=======
-			metricTxnSinkDMLBatchCommit: metrics.TxnSinkDMLBatchCommit.WithLabelValues(changefeedID.Namespace, changefeedID.ID),
-			metricTxnSinkDMLBatchCallback:    metrics.TxnSinkDMLBatchCallback.WithLabelValues(changefeedID.Namespace, changefeedID.ID),
->>>>>>> 7eaa3067
+			changefeed:                    changefeed,
+			db:                            db,
+			cfg:                           cfg,
+			dmlMaxRetry:                   defaultDMLMaxRetry,
+			statistics:                    statistics,
+			metricTxnSinkDMLBatchCommit:   metrics.TxnSinkDMLBatchCommit.WithLabelValues(changefeedID.Namespace, changefeedID.ID),
+			metricTxnSinkDMLBatchCallback: metrics.TxnSinkDMLBatchCallback.WithLabelValues(changefeedID.Namespace, changefeedID.ID),
 		})
 	}
 
@@ -159,13 +149,8 @@
 	for _, callback := range dmls.callbacks {
 		callback()
 	}
-<<<<<<< HEAD
-	s.metricTxnSinkDMLBatchCommitDuration.Observe(startCallback.Sub(start).Seconds())
-	s.metricTxnSinkDMLCallbackDuration.Observe(time.Since(startCallback).Seconds())
-=======
 	s.metricTxnSinkDMLBatchCommit.Observe(startCallback.Sub(start).Seconds())
 	s.metricTxnSinkDMLBatchCallback.Observe(time.Since(startCallback).Seconds())
->>>>>>> 7eaa3067
 
 	// Be friently to GC.
 	for i := 0; i < len(s.events); i++ {
