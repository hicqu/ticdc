// Copyright 2022 PingCAP, Inc.
//
// Licensed under the Apache License, Version 2.0 (the "License");
// you may not use this file except in compliance with the License.
// You may obtain a copy of the License at
//
//     http://www.apache.org/licenses/LICENSE-2.0
//
// Unless required by applicable law or agreed to in writing, software
// distributed under the License is distributed on an "AS IS" BASIS,
// See the License for the specific language governing permissions and
// limitations under the License.

package mysql

import (
	"context"
	"database/sql"
	"database/sql/driver"
	"fmt"
	"net/url"
	"time"

	dmysql "github.com/go-sql-driver/mysql"
	"github.com/pingcap/errors"
	"github.com/pingcap/failpoint"
	"github.com/pingcap/log"
	"github.com/pingcap/tidb/parser/mysql"
	"github.com/pingcap/tiflow/cdc/contextutil"
	"github.com/pingcap/tiflow/cdc/model"
	"github.com/pingcap/tiflow/cdc/sinkv2/eventsink"
	"github.com/pingcap/tiflow/cdc/sinkv2/metrics"
	"github.com/pingcap/tiflow/pkg/config"
	cerror "github.com/pingcap/tiflow/pkg/errors"
	"github.com/pingcap/tiflow/pkg/quotes"
	"github.com/pingcap/tiflow/pkg/retry"
	pmysql "github.com/pingcap/tiflow/pkg/sink/mysql"
	"github.com/prometheus/client_golang/prometheus"
	"go.uber.org/zap"
)

const (
	// Max interval for flushing transactions to the downstream.
	maxFlushInterval = 50 * time.Millisecond

	defaultDMLMaxRetry uint64 = 8
)

type mysqlBackend struct {
	changefeed  string
	db          *sql.DB
	cfg         *pmysql.Config
	dmlMaxRetry uint64

	events []*eventsink.TxnCallbackableEvent
	rows   int

	statistics                          *metrics.Statistics
<<<<<<< HEAD
	metricTxnSinkDMLBatchCommitDuration prometheus.Observer
=======
	metricTxnSinkDMLBatchCommit prometheus.Observer
	metricTxnSinkDMLBatchCallback prometheus.Observer
>>>>>>> 7eaa3067
}

// NewMySQLBackends creates a new MySQL sink using schema storage
func NewMySQLBackends(
	ctx context.Context,
	sinkURI *url.URL,
	replicaConfig *config.ReplicaConfig,
	dbConnFactory pmysql.Factory,
	statistics *metrics.Statistics,
) ([]*mysqlBackend, error) {
	changefeedID := contextutil.ChangefeedIDFromCtx(ctx)
	changefeed := fmt.Sprintf("%s.%s", changefeedID.Namespace, changefeedID.ID)

	cfg := pmysql.NewConfig()
	err := cfg.Apply(ctx, changefeedID, sinkURI, replicaConfig)
	if err != nil {
		return nil, err
	}

	dsnStr, err := pmysql.GenerateDSN(ctx, sinkURI, cfg, dbConnFactory)
	if err != nil {
		return nil, err
	}

	db, err := dbConnFactory(ctx, dsnStr)
	if err != nil {
		return nil, err
	}
	db.SetMaxIdleConns(cfg.WorkerCount)
	db.SetMaxOpenConns(cfg.WorkerCount)

	backends := make([]*mysqlBackend, 0, cfg.WorkerCount)
	for i := 0; i < cfg.WorkerCount; i++ {
		backends = append(backends, &mysqlBackend{
			changefeed:                          changefeed,
			db:                                  db,
			cfg:                                 cfg,
			dmlMaxRetry:                         defaultDMLMaxRetry,
			statistics:                          statistics,
<<<<<<< HEAD
			metricTxnSinkDMLBatchCommitDuration: metrics.TxnSinkDMLBatchCommitDuration.WithLabelValues(changefeedID.Namespace, changefeedID.ID),
=======
			metricTxnSinkDMLBatchCommit: metrics.TxnSinkDMLBatchCommit.WithLabelValues(changefeedID.Namespace, changefeedID.ID),
			metricTxnSinkDMLBatchCallback:    metrics.TxnSinkDMLBatchCallback.WithLabelValues(changefeedID.Namespace, changefeedID.ID),
>>>>>>> 7eaa3067
		})
	}

	log.Info("MySQL backends is created",
		zap.String("changefeed", changefeed),
		zap.Int("workerCount", cfg.WorkerCount),
		zap.Bool("forceReplicate", cfg.ForceReplicate),
		zap.Bool("enableOldValue", cfg.EnableOldValue))
	return backends, nil
}

// OnTxnEvent implements interface backend.
func (s *mysqlBackend) OnTxnEvent(event *eventsink.TxnCallbackableEvent) (needFlush bool) {
	s.events = append(s.events, event)
	s.rows += len(event.Event.Rows)
	return event.Event.ToWaitFlush() || s.rows >= s.cfg.MaxTxnRow
}

// Flush implements interface backend.
func (s *mysqlBackend) Flush(ctx context.Context) (err error) {
	if s.rows == 0 {
		return
	}

	failpoint.Inject("MySQLSinkExecDMLError", func() {
		// Add a delay to ensure the sink worker with `MySQLSinkHangLongTime`
		// failpoint injected is executed first.
		time.Sleep(time.Second * 2)
		failpoint.Return(errors.Trace(dmysql.ErrInvalidConn))
	})

	for _, event := range s.events {
		s.statistics.ObserveRows(event.Event.Rows...)
	}

	dmls := s.prepareDMLs()
	log.Debug("prepare DMLs", zap.Any("rows", s.rows),
		zap.Strings("sqls", dmls.sqls), zap.Any("values", dmls.values))

	start := time.Now()
	if err := s.execDMLWithMaxRetries(ctx, dmls); err != nil {
		if errors.Cause(err) != context.Canceled {
			log.Error("execute DMLs failed", zap.Error(err))
		}
		return errors.Trace(err)
	}
<<<<<<< HEAD
	s.metricTxnSinkDMLBatchCommitDuration.Observe(float64(time.Since(start).Seconds()))
=======
	startCallback := time.Now()
	for _, callback := range dmls.callbacks {
		callback()
	}
	s.metricTxnSinkDMLBatchCommit.Observe(startCallback.Sub(start).Seconds())
	s.metricTxnSinkDMLBatchCallback.Observe(time.Since(startCallback).Seconds())
>>>>>>> 7eaa3067

	// Be friently to GC.
	for i := 0; i < len(s.events); i++ {
		s.events[i] = nil
	}
	if cap(s.events) > 1024 {
		s.events = make([]*eventsink.TxnCallbackableEvent, 0)
	}
	s.events = s.events[:0]
	s.rows = 0
	return
}

// Close implements interface backend.
func (s *mysqlBackend) Close() (err error) {
	if s.db != nil {
		err = s.db.Close()
		s.db = nil
	}
	return
}

// MaxFlushInterval implements interface backend.
func (s *mysqlBackend) MaxFlushInterval() time.Duration {
	return maxFlushInterval
}

type preparedDMLs struct {
	startTs   []model.Ts
	sqls      []string
	values    [][]interface{}
	callbacks []eventsink.CallbackFunc
	rowCount  int
}

// prepareDMLs converts model.RowChangedEvent list to query string list and args list
func (s *mysqlBackend) prepareDMLs() *preparedDMLs {
	// TODO: use a sync.Pool to reduce allocations.
	startTs := make([]uint64, 0, s.rows)
	sqls := make([]string, 0, s.rows)
	values := make([][]interface{}, 0, s.rows)
	callbacks := make([]eventsink.CallbackFunc, 0, len(s.events))
	replaces := make(map[string][][]interface{})

	// flush cached batch replace or insert, to keep the sequence of DMLs
	flushCacheDMLs := func() {
		if s.cfg.BatchReplaceEnabled && len(replaces) > 0 {
			replaceSqls, replaceValues := reduceReplace(replaces, s.cfg.BatchReplaceSize)
			sqls = append(sqls, replaceSqls...)
			values = append(values, replaceValues...)
			replaces = make(map[string][][]interface{})
		}
	}

	// translateToInsert control the update and insert behavior
	translateToInsert := s.cfg.EnableOldValue && !s.cfg.SafeMode
	for _, event := range s.events {
		for _, row := range event.Event.Rows {
			if !translateToInsert {
				break
			}
			// It can be translated in to INSERT, if the row is committed after
			// we starting replicating the table, which means it must not be
			// replicated before, and there is no such row in downstream MySQL.
			translateToInsert = row.CommitTs > row.ReplicatingTs
		}
	}

	rowCount := 0
	for _, event := range s.events {
		if event.Callback != nil {
			callbacks = append(callbacks, event.Callback)
		}

		for _, row := range event.Event.Rows {
			if len(startTs) == 0 || startTs[len(startTs)-1] != row.StartTs {
				startTs = append(startTs, row.StartTs)
			}

			var query string
			var args []interface{}
			quoteTable := quotes.QuoteSchema(row.Table.Schema, row.Table.Table)

			// If the old value is enabled, is not in safe mode and is an update event, then translate to UPDATE.
			// NOTICE: Only update events with the old value feature enabled will have both columns and preColumns.
			if translateToInsert && len(row.PreColumns) != 0 && len(row.Columns) != 0 {
				flushCacheDMLs()
				query, args = prepareUpdate(quoteTable, row.PreColumns, row.Columns, s.cfg.ForceReplicate)
				if query != "" {
					sqls = append(sqls, query)
					values = append(values, args)
					rowCount++
				}
				continue
			}

			// Case for update event or delete event.
			// For update event:
			// If old value is disabled or in safe mode, update will be translated to DELETE + REPLACE SQL.
			// So we will prepare a DELETE SQL here.
			// For delete event:
			// It will be translated directly into a DELETE SQL.
			if len(row.PreColumns) != 0 {
				flushCacheDMLs()
				query, args = prepareDelete(quoteTable, row.PreColumns, s.cfg.ForceReplicate)
				if query != "" {
					sqls = append(sqls, query)
					values = append(values, args)
					rowCount++
				}
			}

			// Case for update event or insert event.
			// For update event:
			// If old value is disabled or in safe mode, update will be translated to DELETE + REPLACE SQL.
			// So we will prepare a REPLACE SQL here.
			// For insert event:
			// It will be translated directly into a
			// INSERT(old value is enabled and not in safe mode)
			// or REPLACE(old value is disabled or in safe mode) SQL.
			if len(row.Columns) != 0 {
				if s.cfg.BatchReplaceEnabled {
					query, args = prepareReplace(quoteTable, row.Columns, false /* appendPlaceHolder */, translateToInsert)
					if query != "" {
						if _, ok := replaces[query]; !ok {
							replaces[query] = make([][]interface{}, 0)
						}
						replaces[query] = append(replaces[query], args)
						rowCount++
					}
				} else {
					query, args = prepareReplace(quoteTable, row.Columns, true /* appendPlaceHolder */, translateToInsert)
					if query != "" {
						sqls = append(sqls, query)
						values = append(values, args)
						rowCount++
					}
				}
			}
		}
	}
	flushCacheDMLs()

	if len(callbacks) == 0 {
		callbacks = nil
	}

	return &preparedDMLs{
		startTs:   startTs,
		sqls:      sqls,
		values:    values,
		callbacks: callbacks,
		rowCount:  rowCount,
	}
}

func (s *mysqlBackend) execDMLWithMaxRetries(ctx context.Context, dmls *preparedDMLs) error {
	if len(dmls.sqls) != len(dmls.values) {
		log.Panic("unexpected number of sqls and values",
			zap.Strings("sqls", dmls.sqls),
			zap.Any("values", dmls.values))
	}

	start := time.Now()
	return retry.Do(ctx, func() error {
		failpoint.Inject("MySQLSinkTxnRandomError", func() {
			err := logDMLTxnErr(errors.Trace(driver.ErrBadConn), start, s.changefeed, "failpoint", 0, nil)
			failpoint.Return(err)
		})
		failpoint.Inject("MySQLSinkHangLongTime", func() {
			time.Sleep(time.Hour)
		})

		err := s.statistics.RecordBatchExecution(func() (int, error) {
			tx, err := s.db.BeginTx(ctx, nil)
			if err != nil {
				return 0, logDMLTxnErr(
					cerror.WrapError(cerror.ErrMySQLTxnError, err),
					start, s.changefeed, "BEGIN", dmls.rowCount, dmls.startTs)
			}

			for i, query := range dmls.sqls {
				args := dmls.values[i]
				log.Debug("exec row", zap.String("sql", query), zap.Any("args", args))
				if _, err := tx.ExecContext(ctx, query, args...); err != nil {
					err := logDMLTxnErr(
						cerror.WrapError(cerror.ErrMySQLTxnError, err),
						start, s.changefeed, query, dmls.rowCount, dmls.startTs)
					if rbErr := tx.Rollback(); rbErr != nil {
						if errors.Cause(rbErr) != context.Canceled {
							log.Warn("failed to rollback txn", zap.Error(rbErr))
						}
					}
					return 0, err
				}
			}

			if err = tx.Commit(); err != nil {
				return 0, logDMLTxnErr(
					cerror.WrapError(cerror.ErrMySQLTxnError, err),
					start, s.changefeed, "COMMIT", dmls.rowCount, dmls.startTs)
			}

			return dmls.rowCount, nil
		})
		if err != nil {
			return errors.Trace(err)
		}
		log.Debug("Exec Rows succeeded",
			zap.String("changefeed", s.changefeed),
			zap.Int("numOfRows", dmls.rowCount))
		return nil
	}, retry.WithBackoffBaseDelay(pmysql.BackoffBaseDelay.Milliseconds()),
		retry.WithBackoffMaxDelay(pmysql.BackoffMaxDelay.Milliseconds()),
		retry.WithMaxTries(s.dmlMaxRetry),
		retry.WithIsRetryableErr(isRetryableDMLError))
}

func logDMLTxnErr(
	err error, start time.Time, changefeed string,
	query string, count int, startTs []model.Ts,
) error {
	if isRetryableDMLError(err) {
		log.Warn("execute DMLs with error, retry later",
			zap.Error(err), zap.Duration("duration", time.Since(start)),
			zap.String("query", query), zap.Int("count", count),
			zap.Uint64s("startTs", startTs),
			zap.String("changefeed", changefeed))
	} else {
		log.Error("execute DMLs with error, can not retry",
			zap.Error(err), zap.Duration("duration", time.Since(start)),
			zap.String("query", query), zap.Int("count", count),
			zap.String("changefeed", changefeed))
	}
	return err
}

func isRetryableDMLError(err error) bool {
	if !cerror.IsRetryableError(err) {
		return false
	}

	errCode, ok := getSQLErrCode(err)
	if !ok {
		return true
	}

	switch errCode {
	case mysql.ErrNoSuchTable, mysql.ErrBadDB:
		return false
	}
	return true
}

func getSQLErrCode(err error) (errors.ErrCode, bool) {
	mysqlErr, ok := errors.Cause(err).(*dmysql.MySQLError)
	if !ok {
		return -1, false
	}

	return errors.ErrCode(mysqlErr.Number), true
}

// Only for testing.
func (s *mysqlBackend) setDMLMaxRetry(maxRetry uint64) {
	s.dmlMaxRetry = maxRetry
}<|MERGE_RESOLUTION|>--- conflicted
+++ resolved
@@ -55,13 +55,9 @@
 	events []*eventsink.TxnCallbackableEvent
 	rows   int
 
-	statistics                          *metrics.Statistics
-<<<<<<< HEAD
-	metricTxnSinkDMLBatchCommitDuration prometheus.Observer
-=======
-	metricTxnSinkDMLBatchCommit prometheus.Observer
+	statistics                    *metrics.Statistics
+	metricTxnSinkDMLBatchCommit   prometheus.Observer
 	metricTxnSinkDMLBatchCallback prometheus.Observer
->>>>>>> 7eaa3067
 }
 
 // NewMySQLBackends creates a new MySQL sink using schema storage
@@ -96,17 +92,13 @@
 	backends := make([]*mysqlBackend, 0, cfg.WorkerCount)
 	for i := 0; i < cfg.WorkerCount; i++ {
 		backends = append(backends, &mysqlBackend{
-			changefeed:                          changefeed,
-			db:                                  db,
-			cfg:                                 cfg,
-			dmlMaxRetry:                         defaultDMLMaxRetry,
-			statistics:                          statistics,
-<<<<<<< HEAD
-			metricTxnSinkDMLBatchCommitDuration: metrics.TxnSinkDMLBatchCommitDuration.WithLabelValues(changefeedID.Namespace, changefeedID.ID),
-=======
-			metricTxnSinkDMLBatchCommit: metrics.TxnSinkDMLBatchCommit.WithLabelValues(changefeedID.Namespace, changefeedID.ID),
-			metricTxnSinkDMLBatchCallback:    metrics.TxnSinkDMLBatchCallback.WithLabelValues(changefeedID.Namespace, changefeedID.ID),
->>>>>>> 7eaa3067
+			changefeed:                    changefeed,
+			db:                            db,
+			cfg:                           cfg,
+			dmlMaxRetry:                   defaultDMLMaxRetry,
+			statistics:                    statistics,
+			metricTxnSinkDMLBatchCommit:   metrics.TxnSinkDMLBatchCommit.WithLabelValues(changefeedID.Namespace, changefeedID.ID),
+			metricTxnSinkDMLBatchCallback: metrics.TxnSinkDMLBatchCallback.WithLabelValues(changefeedID.Namespace, changefeedID.ID),
 		})
 	}
 
@@ -153,16 +145,12 @@
 		}
 		return errors.Trace(err)
 	}
-<<<<<<< HEAD
-	s.metricTxnSinkDMLBatchCommitDuration.Observe(float64(time.Since(start).Seconds()))
-=======
 	startCallback := time.Now()
 	for _, callback := range dmls.callbacks {
 		callback()
 	}
 	s.metricTxnSinkDMLBatchCommit.Observe(startCallback.Sub(start).Seconds())
 	s.metricTxnSinkDMLBatchCallback.Observe(time.Since(startCallback).Seconds())
->>>>>>> 7eaa3067
 
 	// Be friently to GC.
 	for i := 0; i < len(s.events); i++ {
