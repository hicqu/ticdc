// Copyright 2022 PingCAP, Inc.
//
// Licensed under the Apache License, Version 2.0 (the "License");
// you may not use this file except in compliance with the License.
// You may obtain a copy of the License at
//
//     http://www.apache.org/licenses/LICENSE-2.0
//
// Unless required by applicable law or agreed to in writing, software
// distributed under the License is distributed on an "AS IS" BASIS,
// See the License for the specific language governing permissions and
// limitations under the License.

package txn

import (
	"context"
	"fmt"
	"runtime"
	"sync"
	"time"

	"github.com/pingcap/log"
	"github.com/pingcap/tiflow/cdc/contextutil"
	"github.com/pingcap/tiflow/cdc/sinkv2/metrics"
	"github.com/pingcap/tiflow/pkg/chann"
	cerror "github.com/pingcap/tiflow/pkg/errors"
	"github.com/prometheus/client_golang/prometheus"
	"go.uber.org/zap"
)

type txnWithNotifier struct {
	*txnEvent
	wantMore func()
}

type worker struct {
	ctx         context.Context
	changefeed  string
	workerCount int

	ID      int
	txnCh   *chann.Chann[txnWithNotifier]
	stopped chan struct{}
	wg      sync.WaitGroup
	backend backend
	errCh   chan<- error

	// Metrics.
	metricConflictDetectDuration prometheus.Observer
	metricTxnWorkerFlushDuration prometheus.Observer
	metricTxnWorkerBusyRatio     prometheus.Counter
	metricTxnWorkerHandledRows   prometheus.Counter

	// Fields only used in the background loop.
<<<<<<< HEAD
=======
	flushInterval     time.Duration
	timer             *time.Timer
>>>>>>> 7eaa3067
	hasPending        bool
	wantMoreCallbacks []func()
}

func newWorker(ctx context.Context, ID int, backend backend, errCh chan<- error, workerCount int) *worker {
	wid := fmt.Sprintf("%d", ID)
	changefeedID := contextutil.ChangefeedIDFromCtx(ctx)
	return &worker{
		ctx:         ctx,
		changefeed:  fmt.Sprintf("%s.%s", changefeedID.Namespace, changefeedID.ID),
		workerCount: workerCount,

		ID:      ID,
		txnCh:   chann.New[txnWithNotifier](chann.Cap(-1 /*unbounded*/)),
		stopped: make(chan struct{}),
		backend: backend,
		errCh:   errCh,

		metricConflictDetectDuration: metrics.ConflictDetectDuration.WithLabelValues(changefeedID.Namespace, changefeedID.ID),
		metricTxnWorkerFlushDuration: metrics.TxnWorkerFlushDuration.WithLabelValues(changefeedID.Namespace, changefeedID.ID),
		metricTxnWorkerBusyRatio:     metrics.TxnWorkerBusyRatio.WithLabelValues(changefeedID.Namespace, changefeedID.ID),
		metricTxnWorkerHandledRows:   metrics.TxnWorkerHandledRows.WithLabelValues(changefeedID.Namespace, changefeedID.ID, wid),

<<<<<<< HEAD
=======
		flushInterval:     backend.MaxFlushInterval(),
>>>>>>> 7eaa3067
		hasPending:        false,
		wantMoreCallbacks: make([]func(), 0, 1024),
	}
}

func (w *worker) Add(txn *txnEvent, unlock func()) {
	w.txnCh.In() <- txnWithNotifier{txn, unlock}
}

func (w *worker) Close() {
	close(w.stopped)
	w.wg.Wait()
	w.txnCh.Close()
}

// Run a background loop.
func (w *worker) runBackgroundLoop() {
	w.wg.Add(1)
	go func() {
		defer w.wg.Done()
		defer func() {
			if err := w.backend.Close(); err != nil {
				log.Info("Transaction sink backend close fail",
					zap.String("changefeedID", w.changefeed),
					zap.Int("workerID", w.ID),
					zap.Error(err))
			}
		}()
		defer func() {
			var r interface{}
			if r = recover(); r == nil {
				return
			}
			buf := make([]byte, 4096)
			stackSize := runtime.Stack(buf, false)
			buf = buf[:stackSize]
			log.Error("Transaction sink worker panics", zap.Reflect("r", r), zap.Stack("stacktrace"))
			w.errCh <- cerror.ErrMySQLWorkerPanic.GenWithStack("Transaction sink worker panics, stack: %v", string(buf))
		}()
		log.Info("Transaction sink worker starts",
			zap.String("changefeedID", w.changefeed),
			zap.Int("workerID", w.ID))

<<<<<<< HEAD
=======
		w.timer = time.NewTimer(w.flushInterval)
>>>>>>> 7eaa3067
		var flushTimeSlice, totalTimeSlice time.Duration
		overseerTimer := time.NewTicker(time.Second)
		startToWork := time.Now()
		defer overseerTimer.Stop()
	LOOP:
		for {
<<<<<<< HEAD
			if !w.hasPending {
				select {
				case <-w.ctx.Done():
					log.Info("Transaction sink worker exits as canceled",
						zap.String("changefeedID", w.changefeed),
						zap.Int("workerID", w.ID))
					return
				case <-w.stopped:
					log.Info("Transaction sink worker exits as closed",
						zap.String("changefeedID", w.changefeed),
						zap.Int("workerID", w.ID))
					return
				case txn := <-w.txnCh.Out():
					w.hasPending = true
					if w.onEvent(txn) && w.doFlush(&flushTimeSlice) {
						break LOOP
					}
				case now := <-overseerTimer.C:
					totalTimeSlice = now.Sub(startToWork)
					busyRatio := int(flushTimeSlice.Seconds() / totalTimeSlice.Seconds() * 1000)
					w.metricTxnWorkerBusyRatio.Add(float64(busyRatio) / float64(w.workerCount))
					startToWork = now
					flushTimeSlice = 0
				}
			} else {
				select {
				case txn := <-w.txnCh.Out():
					if w.onEvent(txn) && w.doFlush(&flushTimeSlice) {
						break LOOP
					}
				default:
					if w.doFlush(&flushTimeSlice) {
						break LOOP
					}
				}
=======
			select {
			case <-w.ctx.Done():
				log.Info("Transaction sink worker exits as canceled",
					zap.String("changefeedID", w.changefeed),
					zap.Int("workerID", w.ID))
				return
			case <-w.stopped:
				log.Info("Transaction sink worker exits as closed",
					zap.String("changefeedID", w.changefeed),
					zap.Int("workerID", w.ID))
				return
			case txn := <-w.txnCh.Out():
				w.hasPending = true
				if w.onEvent(txn) && w.doFlush(&flushTimeSlice, true) {
					break LOOP
				}
			case <-w.timer.C:
				if w.doFlush(&flushTimeSlice, false) {
					break LOOP
				}
			case now := <-overseerTimer.C:
				totalTimeSlice = now.Sub(startToWork)
				busyRatio := int(flushTimeSlice.Seconds() / totalTimeSlice.Seconds() * 1000)
				w.metricTxnWorkerBusyRatio.Add(float64(busyRatio) / float64(w.workerCount))
				startToWork = now
				flushTimeSlice = 0
>>>>>>> 7eaa3067
			}
		}
		log.Warn("Transaction sink worker exits unexceptedly",
			zap.String("changefeedID", w.changefeed),
			zap.Int("workerID", w.ID))
	}()
}

func (w *worker) onEvent(txn txnWithNotifier) bool {
	w.metricConflictDetectDuration.Observe(time.Since(txn.start).Seconds())
	w.metricTxnWorkerHandledRows.Add(float64(len(txn.Event.Rows)))
	w.wantMoreCallbacks = append(w.wantMoreCallbacks, txn.wantMore)
	if w.backend.OnTxnEvent(txn.txnEvent.TxnCallbackableEvent) {
		return true
	}
	return false
}

// doFlush flushes the backend. Returns true if the goroutine can exit.
<<<<<<< HEAD
func (w *worker) doFlush(flushTimeSlice *time.Duration) bool {
	start := time.Now()
	defer func() {
		elapsed := time.Since(start)
		*flushTimeSlice += elapsed
		w.metricTxnWorkerFlushDuration.Observe(elapsed.Seconds())
	}()

	if err := w.backend.Flush(w.ctx); err != nil {
		log.Warn("Transaction sink backend flush fail",
			zap.String("changefeedID", w.changefeed),
			zap.Int("workerID", w.ID),
			zap.Error(err))
		select {
		case <-w.ctx.Done():
		case w.errCh <- err:
=======
func (w *worker) doFlush(flushTimeSlice *time.Duration, needStopTimer bool) bool {
	if w.hasPending {
		start := time.Now()
		defer func() {
			elapsed := time.Since(start)
			*flushTimeSlice += elapsed
			w.metricTxnWorkerFlushDuration.Observe(elapsed.Seconds())
		}()

		if err := w.backend.Flush(w.ctx); err != nil {
			log.Warn("Transaction sink backend flush fail",
				zap.String("changefeedID", w.changefeed),
				zap.Int("workerID", w.ID),
				zap.Error(err))
			select {
			case <-w.ctx.Done():
			case w.errCh <- err:
			}
			return true
		}
		// Flush successfully, call callbacks to notify conflict detector.
		for _, wantMore := range w.wantMoreCallbacks {
			wantMore()
		}
		w.wantMoreCallbacks = w.wantMoreCallbacks[:0]
		if cap(w.wantMoreCallbacks) > 1024 {
			// Resize the buffer if it's too big.
			w.wantMoreCallbacks = make([]func(), 0, 1024)
>>>>>>> 7eaa3067
		}
	}

<<<<<<< HEAD
	// Flush successfully, call callbacks to notify conflict detector.
	for _, wantMore := range w.wantMoreCallbacks {
		wantMore()
	}
	w.wantMoreCallbacks = w.wantMoreCallbacks[:0]
	if cap(w.wantMoreCallbacks) > 1024 {
		// Resize the buffer if it's too big.
		w.wantMoreCallbacks = make([]func(), 0, 1024)
	}

=======
	if needStopTimer && !w.timer.Stop() {
		<-w.timer.C
	}

	w.timer.Reset(w.flushInterval)
>>>>>>> 7eaa3067
	w.hasPending = false
	return false
}<|MERGE_RESOLUTION|>--- conflicted
+++ resolved
@@ -53,11 +53,8 @@
 	metricTxnWorkerHandledRows   prometheus.Counter
 
 	// Fields only used in the background loop.
-<<<<<<< HEAD
-=======
 	flushInterval     time.Duration
 	timer             *time.Timer
->>>>>>> 7eaa3067
 	hasPending        bool
 	wantMoreCallbacks []func()
 }
@@ -81,10 +78,7 @@
 		metricTxnWorkerBusyRatio:     metrics.TxnWorkerBusyRatio.WithLabelValues(changefeedID.Namespace, changefeedID.ID),
 		metricTxnWorkerHandledRows:   metrics.TxnWorkerHandledRows.WithLabelValues(changefeedID.Namespace, changefeedID.ID, wid),
 
-<<<<<<< HEAD
-=======
 		flushInterval:     backend.MaxFlushInterval(),
->>>>>>> 7eaa3067
 		hasPending:        false,
 		wantMoreCallbacks: make([]func(), 0, 1024),
 	}
@@ -128,53 +122,13 @@
 			zap.String("changefeedID", w.changefeed),
 			zap.Int("workerID", w.ID))
 
-<<<<<<< HEAD
-=======
 		w.timer = time.NewTimer(w.flushInterval)
->>>>>>> 7eaa3067
 		var flushTimeSlice, totalTimeSlice time.Duration
 		overseerTimer := time.NewTicker(time.Second)
 		startToWork := time.Now()
 		defer overseerTimer.Stop()
 	LOOP:
 		for {
-<<<<<<< HEAD
-			if !w.hasPending {
-				select {
-				case <-w.ctx.Done():
-					log.Info("Transaction sink worker exits as canceled",
-						zap.String("changefeedID", w.changefeed),
-						zap.Int("workerID", w.ID))
-					return
-				case <-w.stopped:
-					log.Info("Transaction sink worker exits as closed",
-						zap.String("changefeedID", w.changefeed),
-						zap.Int("workerID", w.ID))
-					return
-				case txn := <-w.txnCh.Out():
-					w.hasPending = true
-					if w.onEvent(txn) && w.doFlush(&flushTimeSlice) {
-						break LOOP
-					}
-				case now := <-overseerTimer.C:
-					totalTimeSlice = now.Sub(startToWork)
-					busyRatio := int(flushTimeSlice.Seconds() / totalTimeSlice.Seconds() * 1000)
-					w.metricTxnWorkerBusyRatio.Add(float64(busyRatio) / float64(w.workerCount))
-					startToWork = now
-					flushTimeSlice = 0
-				}
-			} else {
-				select {
-				case txn := <-w.txnCh.Out():
-					if w.onEvent(txn) && w.doFlush(&flushTimeSlice) {
-						break LOOP
-					}
-				default:
-					if w.doFlush(&flushTimeSlice) {
-						break LOOP
-					}
-				}
-=======
 			select {
 			case <-w.ctx.Done():
 				log.Info("Transaction sink worker exits as canceled",
@@ -201,7 +155,6 @@
 				w.metricTxnWorkerBusyRatio.Add(float64(busyRatio) / float64(w.workerCount))
 				startToWork = now
 				flushTimeSlice = 0
->>>>>>> 7eaa3067
 			}
 		}
 		log.Warn("Transaction sink worker exits unexceptedly",
@@ -221,24 +174,6 @@
 }
 
 // doFlush flushes the backend. Returns true if the goroutine can exit.
-<<<<<<< HEAD
-func (w *worker) doFlush(flushTimeSlice *time.Duration) bool {
-	start := time.Now()
-	defer func() {
-		elapsed := time.Since(start)
-		*flushTimeSlice += elapsed
-		w.metricTxnWorkerFlushDuration.Observe(elapsed.Seconds())
-	}()
-
-	if err := w.backend.Flush(w.ctx); err != nil {
-		log.Warn("Transaction sink backend flush fail",
-			zap.String("changefeedID", w.changefeed),
-			zap.Int("workerID", w.ID),
-			zap.Error(err))
-		select {
-		case <-w.ctx.Done():
-		case w.errCh <- err:
-=======
 func (w *worker) doFlush(flushTimeSlice *time.Duration, needStopTimer bool) bool {
 	if w.hasPending {
 		start := time.Now()
@@ -267,28 +202,14 @@
 		if cap(w.wantMoreCallbacks) > 1024 {
 			// Resize the buffer if it's too big.
 			w.wantMoreCallbacks = make([]func(), 0, 1024)
->>>>>>> 7eaa3067
-		}
-	}
-
-<<<<<<< HEAD
-	// Flush successfully, call callbacks to notify conflict detector.
-	for _, wantMore := range w.wantMoreCallbacks {
-		wantMore()
-	}
-	w.wantMoreCallbacks = w.wantMoreCallbacks[:0]
-	if cap(w.wantMoreCallbacks) > 1024 {
-		// Resize the buffer if it's too big.
-		w.wantMoreCallbacks = make([]func(), 0, 1024)
-	}
-
-=======
+		}
+	}
+
 	if needStopTimer && !w.timer.Stop() {
 		<-w.timer.C
 	}
 
 	w.timer.Reset(w.flushInterval)
->>>>>>> 7eaa3067
 	w.hasPending = false
 	return false
 }