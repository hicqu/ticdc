--- conflicted
+++ resolved
@@ -16,11 +16,7 @@
 import (
 	"encoding/binary"
 	"hash/crc64"
-<<<<<<< HEAD
 	"sort"
-=======
-	"math"
->>>>>>> 7eaa3067
 	"time"
 
 	"github.com/pingcap/log"
@@ -46,19 +42,12 @@
 	if len(e.conflictKeys) > 0 {
 		return e.conflictKeys
 	}
-<<<<<<< HEAD
 	e.conflictKeys = genTxnKeys(e.TxnCallbackableEvent.Event, numSlots)
 	sort.Slice(e.conflictKeys, func(i, j int) bool { return e.conflictKeys[i] < e.conflictKeys[j] })
 	return e.conflictKeys
 }
 
-=======
-	e.conflictKeys = genTxnKeys(e.TxnCallbackableEvent.Event, math.MaxInt64)
-	return e.conflictKeys
-}
-
 // genTxnKeys returns hash keys for `txn`. All keys are in [0, numSlots).
->>>>>>> 7eaa3067
 func genTxnKeys(txn *model.SingleTableTxn, numSlots int64) []int64 {
 	if len(txn.Rows) == 0 {
 		return nil
