--- conflicted
+++ resolved
@@ -58,27 +58,11 @@
 			Help:      "Busy ratio (X ms in 1s) for all workers.",
 		}, []string{"namespace", "changefeed", "id"})
 
-<<<<<<< HEAD
-	TxnSinkDMLBatchCommitDuration = prometheus.NewHistogramVec(
-=======
 	TxnSinkDMLBatchCommit = prometheus.NewHistogramVec(
->>>>>>> 7eaa3067
 		prometheus.HistogramOpts{
 			Namespace: "ticdc",
 			Subsystem: "sinkv2",
 			Name:      "txn_sink_dml_batch_commit",
-<<<<<<< HEAD
-			Help:      "XXX",
-			Buckets:   prometheus.ExponentialBuckets(0.01, 2, 18), // 10ms~1000s
-		}, []string{"namespace", "changefeed"})
-
-	TxnSinkDMLCallbackDuration = prometheus.NewHistogramVec(
-		prometheus.HistogramOpts{
-			Namespace: "ticdc",
-			Subsystem: "sinkv2",
-			Name:      "txn_sink_dml_callback_duration",
-			Help:      "XXX",
-=======
 			Help:      "Duration of committing a DML batch",
 			Buckets:   prometheus.ExponentialBuckets(0.01, 2, 18), // 10ms~1000s
 		}, []string{"namespace", "changefeed"})
@@ -89,7 +73,6 @@
 			Subsystem: "sinkv2",
 			Name:      "txn_sink_dml_batch_callback",
 			Help:      "Duration of execuing a batch of callbacks",
->>>>>>> 7eaa3067
 			Buckets:   prometheus.ExponentialBuckets(0.01, 2, 18), // 10ms~1000s
 		}, []string{"namespace", "changefeed"})
 )
@@ -142,13 +125,8 @@
 	registry.MustRegister(TxnWorkerFlushDuration)
 	registry.MustRegister(TxnWorkerBusyRatio)
 	registry.MustRegister(TxnWorkerHandledRows)
-<<<<<<< HEAD
-	registry.MustRegister(TxnSinkDMLBatchCommitDuration)
-	registry.MustRegister(TxnSinkDMLCallbackDuration)
-=======
 	registry.MustRegister(TxnSinkDMLBatchCommit)
 	registry.MustRegister(TxnSinkDMLBatchCallback)
->>>>>>> 7eaa3067
 
 	registry.MustRegister(ExecBatchHistogram)
 	registry.MustRegister(ExecDDLHistogram)
