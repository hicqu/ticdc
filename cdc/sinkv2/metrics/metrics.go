// Copyright 2020 PingCAP, Inc.
//
// Licensed under the Apache License, Version 2.0 (the "License");
// you may not use this file except in compliance with the License.
// You may obtain a copy of the License at
//
//     http://www.apache.org/licenses/LICENSE-2.0
//
// Unless required by applicable law or agreed to in writing, software
// distributed under the License is distributed on an "AS IS" BASIS,
// See the License for the specific language governing permissions and
// limitations under the License.

package metrics

import (
	// "github.com/pingcap/tiflow/cdc/sink/mq/producer/kafka"
	"github.com/prometheus/client_golang/prometheus"
)

// rowSizeLowBound is set to 128K, only track data event with size not smaller than it.
const largeRowSizeLowBound = 128 * 1024

// ---------- Metrics for txn sink and backends. ---------- //
var (
	// ConflictDetectDuration records the duration of detecting conflict.
	ConflictDetectDuration = prometheus.NewHistogramVec(
		prometheus.HistogramOpts{
			Namespace: "ticdc",
			Subsystem: "sinkv2",
			Name:      "txn_conflict_detect_duration",
			Help:      "Bucketed histogram of conflict detect time (s) for single DML statement.",
			Buckets:   prometheus.ExponentialBuckets(0.001, 2, 20), // 1ms~1000s
		}, []string{"namespace", "changefeed"})

	TxnWorkerFlushDuration = prometheus.NewHistogramVec(
		prometheus.HistogramOpts{
			Namespace: "ticdc",
			Subsystem: "sinkv2",
			Name:      "txn_worker_flush_duration",
			Help:      "Flush duration (s) for txn worker.",
			Buckets:   prometheus.ExponentialBuckets(0.001, 2, 20), // 1ms~1000s
		}, []string{"namespace", "changefeed"})

	TxnWorkerBusyRatio = prometheus.NewCounterVec(
		prometheus.CounterOpts{
<<<<<<< HEAD
			Namespace: "ticdc",
			Subsystem: "sinkv2",
			Name:      "txn_worker_busy_ratio",
			Help:      "Busy ratio (X ms in 1s) for all workers.",
		}, []string{"namespace", "changefeed"})

	TxnWorkerHandledRows = prometheus.NewCounterVec(
		prometheus.CounterOpts{
			Namespace: "ticdc",
			Subsystem: "sinkv2",
			Name:      "txn_worker_handled_rows",
			Help:      "Busy ratio (X ms in 1s) for all workers.",
		}, []string{"namespace", "changefeed", "id"})

	TxnSinkDMLBatchCommitDuration = prometheus.NewHistogramVec(
		prometheus.HistogramOpts{
			Namespace: "ticdc",
			Subsystem: "sinkv2",
			Name:      "txn_sink_dml_batch_commit",
			Help:      "XXX",
=======
			Namespace: "ticdc",
			Subsystem: "sinkv2",
			Name:      "txn_worker_busy_ratio",
			Help:      "Busy ratio (X ms in 1s) for all workers.",
		}, []string{"namespace", "changefeed"})

	TxnWorkerHandledRows = prometheus.NewCounterVec(
		prometheus.CounterOpts{
			Namespace: "ticdc",
			Subsystem: "sinkv2",
			Name:      "txn_worker_handled_rows",
			Help:      "Busy ratio (X ms in 1s) for all workers.",
		}, []string{"namespace", "changefeed", "id"})

	TxnSinkDMLBatchCommit = prometheus.NewHistogramVec(
		prometheus.HistogramOpts{
			Namespace: "ticdc",
			Subsystem: "sinkv2",
			Name:      "txn_sink_dml_batch_commit",
			Help:      "Duration of committing a DML batch",
			Buckets:   prometheus.ExponentialBuckets(0.01, 2, 18), // 10ms~1000s
		}, []string{"namespace", "changefeed"})

	TxnSinkDMLBatchCallback = prometheus.NewHistogramVec(
		prometheus.HistogramOpts{
			Namespace: "ticdc",
			Subsystem: "sinkv2",
			Name:      "txn_sink_dml_batch_callback",
			Help:      "Duration of execuing a batch of callbacks",
>>>>>>> 7eaa3067
			Buckets:   prometheus.ExponentialBuckets(0.01, 2, 18), // 10ms~1000s
		}, []string{"namespace", "changefeed"})
)

// ---------- Metrics used in Statistics. ---------- //
var (
	// ExecBatchHistogram records batch size of a txn.
	ExecBatchHistogram = prometheus.NewHistogramVec(
		prometheus.HistogramOpts{
			Namespace: "ticdc",
			Subsystem: "sinkv2",
			Name:      "batch_row_count",
			Help:      "Row count number for a given batch.",
			Buckets:   prometheus.ExponentialBuckets(1, 2, 18),
		}, []string{"namespace", "changefeed", "type"}) // type is for `sinkType`

	// LargeRowSizeHistogram records size of large rows.
	LargeRowSizeHistogram = prometheus.NewHistogramVec(
		prometheus.HistogramOpts{
			Namespace: "ticdc",
			Subsystem: "sinkv2",
			Name:      "large_row_size",
			Help:      "The size of all received row changed events (in bytes).",
			Buckets:   prometheus.ExponentialBuckets(largeRowSizeLowBound, 2, 10), // 128K~128M
		}, []string{"namespace", "changefeed", "type"}) // type is for `sinkType`

	// ExecDDLHistogram records the exexution time of a DDL.
	ExecDDLHistogram = prometheus.NewHistogramVec(
		prometheus.HistogramOpts{
			Namespace: "ticdc",
			Subsystem: "sinkv2",
			Name:      "ddl_exec_duration",
			Help:      "Bucketed histogram of processing time (s) of a ddl.",
			Buckets:   prometheus.ExponentialBuckets(0.01, 2, 18),
		}, []string{"namespace", "changefeed", "type"}) // type is for `sinkType`

	// ExecutionErrorCounter is the counter of execution errors.
	ExecutionErrorCounter = prometheus.NewCounterVec(
		prometheus.CounterOpts{
			Namespace: "ticdc",
			Subsystem: "sinkv2",
			Name:      "execution_error",
			Help:      "Total count of execution errors.",
		}, []string{"namespace", "changefeed", "type"}) // type is for `sinkType`
)

// InitMetrics registers all metrics in this file
func InitMetrics(registry *prometheus.Registry) {
	registry.MustRegister(ConflictDetectDuration)
	registry.MustRegister(TxnWorkerFlushDuration)
	registry.MustRegister(TxnWorkerBusyRatio)
	registry.MustRegister(TxnWorkerHandledRows)
<<<<<<< HEAD
	registry.MustRegister(TxnSinkDMLBatchCommitDuration)
=======
	registry.MustRegister(TxnSinkDMLBatchCommit)
	registry.MustRegister(TxnSinkDMLBatchCallback)
>>>>>>> 7eaa3067

	registry.MustRegister(ExecBatchHistogram)
	registry.MustRegister(ExecDDLHistogram)
	registry.MustRegister(LargeRowSizeHistogram)
	registry.MustRegister(ExecutionErrorCounter)

	// Register Kafka producer and broker metrics.
	// kafka.InitMetrics(registry)
}<|MERGE_RESOLUTION|>--- conflicted
+++ resolved
@@ -44,28 +44,6 @@
 
 	TxnWorkerBusyRatio = prometheus.NewCounterVec(
 		prometheus.CounterOpts{
-<<<<<<< HEAD
-			Namespace: "ticdc",
-			Subsystem: "sinkv2",
-			Name:      "txn_worker_busy_ratio",
-			Help:      "Busy ratio (X ms in 1s) for all workers.",
-		}, []string{"namespace", "changefeed"})
-
-	TxnWorkerHandledRows = prometheus.NewCounterVec(
-		prometheus.CounterOpts{
-			Namespace: "ticdc",
-			Subsystem: "sinkv2",
-			Name:      "txn_worker_handled_rows",
-			Help:      "Busy ratio (X ms in 1s) for all workers.",
-		}, []string{"namespace", "changefeed", "id"})
-
-	TxnSinkDMLBatchCommitDuration = prometheus.NewHistogramVec(
-		prometheus.HistogramOpts{
-			Namespace: "ticdc",
-			Subsystem: "sinkv2",
-			Name:      "txn_sink_dml_batch_commit",
-			Help:      "XXX",
-=======
 			Namespace: "ticdc",
 			Subsystem: "sinkv2",
 			Name:      "txn_worker_busy_ratio",
@@ -95,7 +73,6 @@
 			Subsystem: "sinkv2",
 			Name:      "txn_sink_dml_batch_callback",
 			Help:      "Duration of execuing a batch of callbacks",
->>>>>>> 7eaa3067
 			Buckets:   prometheus.ExponentialBuckets(0.01, 2, 18), // 10ms~1000s
 		}, []string{"namespace", "changefeed"})
 )
@@ -148,12 +125,8 @@
 	registry.MustRegister(TxnWorkerFlushDuration)
 	registry.MustRegister(TxnWorkerBusyRatio)
 	registry.MustRegister(TxnWorkerHandledRows)
-<<<<<<< HEAD
-	registry.MustRegister(TxnSinkDMLBatchCommitDuration)
-=======
 	registry.MustRegister(TxnSinkDMLBatchCommit)
 	registry.MustRegister(TxnSinkDMLBatchCallback)
->>>>>>> 7eaa3067
 
 	registry.MustRegister(ExecBatchHistogram)
 	registry.MustRegister(ExecDDLHistogram)
