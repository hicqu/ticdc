--- conflicted
+++ resolved
@@ -102,14 +102,6 @@
 		g.Go(func() error { return w.runLoop() })
 		sink.workers = append(sink.workers, w)
 	}
-<<<<<<< HEAD
-	detector := causality.NewConflictDetector[*worker, *txnEvent](workers, causality.Config{
-		// TODO: use SingleConflictDispatchSerialize if batch dml across txns is enabled.
-		SingleConflictDispathType: causality.SingleConflictDispatchPipeline,
-		NumSlots:                  conflictDetectorSlots,
-	})
-	return &dmlSink{conflictDetector: detector, workers: workers}
-=======
 
 	sink.wg.Add(1)
 	go func() {
@@ -125,9 +117,12 @@
 		}
 	}()
 
-	sink.conflictDetector = causality.NewConflictDetector[*worker, *txnEvent](sink.workers, conflictDetectorSlots)
+	sink.conflictDetector = causality.NewConflictDetector[*worker, *txnEvent](workers, causality.Config{
+		// TODO: use SingleConflictDispatchSerialize if batch dml across txns is enabled.
+		SingleConflictDispathType: causality.SingleConflictDispatchPipeline,
+		NumSlots:                  conflictDetectorSlots,
+	})
 	return sink
->>>>>>> f491ab9a
 }
 
 // WriteEvents writes events to the dmlSink.
