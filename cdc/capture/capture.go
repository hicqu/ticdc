--- conflicted
+++ resolved
@@ -28,11 +28,7 @@
 	"github.com/pingcap/ticdc/cdc/model"
 	"github.com/pingcap/ticdc/cdc/owner"
 	"github.com/pingcap/ticdc/cdc/processor"
-<<<<<<< HEAD
-	"github.com/pingcap/ticdc/pkg/actor"
-=======
 	"github.com/pingcap/ticdc/cdc/processor/pipeline/system"
->>>>>>> 9311b9cf
 	"github.com/pingcap/ticdc/pkg/config"
 	cdcContext "github.com/pingcap/ticdc/pkg/context"
 	cerror "github.com/pingcap/ticdc/pkg/errors"
@@ -65,12 +61,7 @@
 	etcdClient *etcd.CDCEtcdClient
 	grpcPool   kv.GrpcPool
 
-<<<<<<< HEAD
-	tableActorSystem *actor.System
-	tableActorRouter *actor.Router
-=======
 	tableActorSystem *system.System
->>>>>>> 9311b9cf
 
 	cancel context.CancelFunc
 
@@ -129,10 +120,6 @@
 		}
 	}
 	c.grpcPool = kv.NewGrpcPoolImpl(ctx, conf.Security)
-	if conf.Debug.EnableTableActor {
-		c.tableActorSystem, c.tableActorRouter = actor.NewSystemBuilder("table").Build()
-		c.tableActorSystem.Start(ctx)
-	}
 	log.Info("init capture", zap.String("capture-id", c.info.ID), zap.String("capture-addr", c.info.AdvertiseAddr))
 	return nil
 }
@@ -183,10 +170,6 @@
 		EtcdClient:       c.etcdClient,
 		GrpcPool:         c.grpcPool,
 		TableActorSystem: c.tableActorSystem,
-<<<<<<< HEAD
-		TableActorRouter: c.tableActorRouter,
-=======
->>>>>>> 9311b9cf
 	})
 	err := c.register(ctx)
 	if err != nil {
