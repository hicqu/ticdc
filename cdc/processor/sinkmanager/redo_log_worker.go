// Copyright 2022 PingCAP, Inc.
//
// Licensed under the Apache License, Version 2.0 (the "License");
// you may not use this file except in compliance with the License.
// You may obtain a copy of the License at
//
//     http://www.apache.org/licenses/LICENSE-2.0
//
// Unless required by applicable law or agreed to in writing, software
// distributed under the License is distributed on an "AS IS" BASIS,
// See the License for the specific language governing permissions and
// limitations under the License.

package sinkmanager

import (
	"context"

	"github.com/pingcap/errors"
	"github.com/pingcap/log"
	"github.com/pingcap/tiflow/cdc/entry"
	"github.com/pingcap/tiflow/cdc/model"
	"github.com/pingcap/tiflow/cdc/processor/memquota"
	"github.com/pingcap/tiflow/cdc/processor/sourcemanager"
	"github.com/pingcap/tiflow/cdc/processor/sourcemanager/engine"
	"github.com/pingcap/tiflow/cdc/redo"
	"go.uber.org/zap"
)

type redoWorker struct {
	changefeedID   model.ChangeFeedID
	sourceManager  *sourcemanager.SourceManager
	memQuota       *memquota.MemQuota
	redoManager    redo.LogManager
	eventCache     *redoEventCache
	splitTxn       bool
	enableOldValue bool

	mountHelper *entry.MountHelper
}

func newRedoWorker(
	changefeedID model.ChangeFeedID,
	sourceManager *sourcemanager.SourceManager,
	quota *memquota.MemQuota,
	redoManager redo.LogManager,
	eventCache *redoEventCache,
	splitTxn bool,
	enableOldValue bool,
) *redoWorker {
	return &redoWorker{
		changefeedID:   changefeedID,
		sourceManager:  sourceManager,
		memQuota:       quota,
		redoManager:    redoManager,
		eventCache:     eventCache,
		splitTxn:       splitTxn,
		enableOldValue: enableOldValue,

		mountHelper: entry.NewMountHelper(16),
	}
}

func (w *redoWorker) handleTasks(ctx context.Context, taskChan <-chan *redoTask) error {
	for {
		select {
		case <-ctx.Done():
			return ctx.Err()
		case task := <-taskChan:
			if err := w.handleTask(ctx, task); err != nil {
				return errors.Trace(err)
			}
		}
	}
}

func (w *redoWorker) handleTask(ctx context.Context, task *redoTask) (finalErr error) {
	upperBound := task.getUpperBound(task.tableSink)
	if !upperBound.IsCommitFence() {
		log.Panic("redo task upperbound must be a ResolvedTs",
			zap.String("namespace", w.changefeedID.Namespace),
			zap.String("changefeed", w.changefeedID.ID),
			zap.Stringer("span", &task.span),
			zap.Any("upperBound", upperBound))
	}

	var cache *eventAppender
	if w.eventCache != nil {
		cache = w.eventCache.maybeCreateAppender(task.span, task.lowerBound)
	}

	// Events are pushed into redoEventCache if possible. Otherwise, their memory will
	// be released after they are written into redo files. Then we need to release their
	// memory quota, which can be calculated based on rowsSize and cachedSize.
	rowsSize := uint64(0)
	cachedSize := uint64(0)
	rows := make([]*model.RowChangedEvent, 0, 1024)

	availableMemSize := requestMemSize
	usedMemSize := uint64(0)

	// Only used to calculate lowerBound when next time the table is scheduled.
	var lastPos engine.Position

	// To calculate advance the downstream to where.
	emitedCommitTs := uint64(0)  // Has been sent by `redoManager.UpdateResolvedTs`.
	lastTxnCommitTs := uint64(0) // Can be used in next `redoManager.UpdateResolvedTs`.
	currTxnCommitTs := uint64(0) // Still in pulling, not complete.

	doEmitBatchEvents := func() error {
		if len(rows) > 0 {
			var releaseMem func()
			if rowsSize-cachedSize > 0 {
				refundMem := rowsSize - cachedSize
				releaseMem = func() {
					w.memQuota.Refund(refundMem)
					log.Debug("MemoryQuotaTracing: refund memory for redo log task",
						zap.String("namespace", w.changefeedID.Namespace),
						zap.String("changefeed", w.changefeedID.ID),
						zap.Stringer("span", &task.span),
						zap.Uint64("memory", refundMem))
				}
			}
			err := w.redoManager.EmitRowChangedEvents(ctx, task.span, releaseMem, rows...)
			if err != nil {
				return errors.Trace(err)
			}
			// Should always re-allocate space because EmitRowChangedEvents is asynchronous.
			rows = make([]*model.RowChangedEvent, 0, 1024)
			rowsSize = 0
			cachedSize = 0
		}
		if lastTxnCommitTs > emitedCommitTs {
			if err := w.redoManager.UpdateResolvedTs(ctx, task.span, lastTxnCommitTs); err != nil {
				return errors.Trace(err)
			}
			log.Debug("update resolved ts to redo",
				zap.String("namespace", w.changefeedID.Namespace),
				zap.String("changefeed", w.changefeedID.ID),
				zap.Stringer("span", &task.span),
				zap.Uint64("resolvedTs", lastTxnCommitTs))
			emitedCommitTs = lastTxnCommitTs
		}
		return nil
	}

	maybeEmitBatchEvents := func(allFinished, txnFinished bool) error {
<<<<<<< HEAD
		// If used memory size exceeds the required limit, do a block require.
		memoryHighUsage := availableMemSize < usedMemSize
		if memoryHighUsage {
			w.memQuota.ForceAcquire(usedMemSize - availableMemSize)
=======
		// If used memory size exceeds the required limit, do a force acquire.
		memoryHighUsage := availableMemSize < usedMemSize
		if memoryHighUsage {
			w.memQuota.forceAcquire(usedMemSize - availableMemSize)
>>>>>>> 97948549
			log.Debug("MemoryQuotaTracing: force acquire memory for redo log task",
				zap.String("namespace", w.changefeedID.Namespace),
				zap.String("changefeed", w.changefeedID.ID),
				zap.Stringer("span", &task.span),
				zap.Uint64("memory", usedMemSize-availableMemSize))
			availableMemSize = usedMemSize
		}

		// Do emit in such situations:
		// 1. we use more memory than we required;
		// 2. the pending batch size exceeds maxUpdateIntervalSize;
		// 3. all events are received.
		if memoryHighUsage || rowsSize >= maxUpdateIntervalSize || allFinished {
			if err := doEmitBatchEvents(); err != nil {
				return errors.Trace(err)
			}
		}

		if allFinished {
			return nil
		}
		if usedMemSize >= availableMemSize {
			if txnFinished {
				if w.memQuota.TryAcquire(requestMemSize) {
					availableMemSize += requestMemSize
					log.Debug("MemoryQuotaTracing: try acquire memory for redo log task",
						zap.String("namespace", w.changefeedID.Namespace),
						zap.String("changefeed", w.changefeedID.ID),
						zap.Stringer("span", &task.span),
						zap.Uint64("memory", requestMemSize))
				}
			} else {
				// NOTE: it's not required to use `forceAcquire` even if splitTxn is false.
				// It's because memory will finally be `refund` after redo-logs are written.
				err := w.memQuota.BlockAcquire(requestMemSize)
				if err != nil {
					return errors.Trace(err)
				}
				availableMemSize += requestMemSize
				log.Debug("MemoryQuotaTracing: block acquire memory for redo log task",
					zap.String("namespace", w.changefeedID.Namespace),
					zap.String("changefeed", w.changefeedID.ID),
					zap.Stringer("span", &task.span),
					zap.Uint64("memory", requestMemSize))
			}
		}

		return nil
	}

	iter := w.sourceManager.FetchByTable(task.span, task.lowerBound, upperBound, w.memQuota)
	allEventCount := 0
	defer func() {
		task.tableSink.updateReceivedSorterCommitTs(lastTxnCommitTs)
		eventCount := newRangeEventCount(lastPos, allEventCount)
		task.tableSink.updateRangeEventCounts(eventCount)

		if err := iter.Close(); err != nil {
			log.Error("redo worker fails to close iterator",
				zap.String("namespace", w.changefeedID.Namespace),
				zap.String("changefeed", w.changefeedID.ID),
				zap.Stringer("span", &task.span),
				zap.Error(err))
		}

		log.Debug("redo task finished",
			zap.String("namespace", w.changefeedID.Namespace),
			zap.String("changefeed", w.changefeedID.ID),
			zap.Stringer("span", &task.span),
			zap.Any("lowerBound", task.lowerBound),
			zap.Any("upperBound", upperBound),
			zap.Any("lastPos", lastPos))
		if finalErr == nil {
			// Otherwise we can't ensure all events before `lastPos` are emitted.
			task.callback(lastPos)
		}

		// There is no more events and some required memory isn't used.
		if availableMemSize > usedMemSize {
			w.memQuota.Refund(availableMemSize - usedMemSize)
			log.Debug("MemoryQuotaTracing: refund memory for redo log task",
				zap.String("namespace", w.changefeedID.Namespace),
				zap.String("changefeed", w.changefeedID.ID),
				zap.Stringer("span", &task.span),
				zap.Uint64("memory", availableMemSize-usedMemSize))
		}
	}()

	for availableMemSize > usedMemSize && !task.isCanceled() {
		e, pos, err := iter.Next(ctx)
		if err != nil {
			return errors.Trace(err)
		}
		// There is no more data. It means that we finish this scan task.
		if e == nil {
			lastPos = upperBound
			lastTxnCommitTs = upperBound.CommitTs
			if cache != nil {
				// Still need to update cache upper boundary even if no events.
				cache.pushBatch(nil, 0, lastPos)
			}
			return maybeEmitBatchEvents(true, true)
		}
		allEventCount += 1

		if pos.Valid() {
			lastPos = pos
		}
		if currTxnCommitTs != e.CRTs {
			lastTxnCommitTs = currTxnCommitTs
			currTxnCommitTs = e.CRTs
		}
		if pos.IsCommitFence() {
			lastTxnCommitTs = currTxnCommitTs
		}

		// NOTICE: The event can be filtered by the event filter.
		var x []*model.RowChangedEvent
		var size uint64
		if e.MiniRow != nil {
			// For all rows, we add table replicate ts, so mysql sink can determine safe-mode.
			e.MiniRow.ReplicatingTs = task.tableSink.replicateTs
			x, size, err = convertRowChangedEvents(w.changefeedID, task.span, w.enableOldValue, w.mountHelper, e)
			if err != nil {
				return errors.Trace(err)
			}
			usedMemSize += size
			rows = append(rows, x...)
			rowsSize += size
		}
		if cache != nil {
			cached, brokenSize := cache.pushBatch(x, size, pos)
			if cached {
				cachedSize += size
			} else {
				cachedSize -= brokenSize
			}
		}

		if err := maybeEmitBatchEvents(false, pos.Valid()); err != nil {
			return errors.Trace(err)
		}
	}
	// Even if task is canceled we still call this again, to avoid somethings
	// are left and leak forever.
	return doEmitBatchEvents()
}<|MERGE_RESOLUTION|>--- conflicted
+++ resolved
@@ -145,17 +145,10 @@
 	}
 
 	maybeEmitBatchEvents := func(allFinished, txnFinished bool) error {
-<<<<<<< HEAD
-		// If used memory size exceeds the required limit, do a block require.
-		memoryHighUsage := availableMemSize < usedMemSize
-		if memoryHighUsage {
-			w.memQuota.ForceAcquire(usedMemSize - availableMemSize)
-=======
 		// If used memory size exceeds the required limit, do a force acquire.
 		memoryHighUsage := availableMemSize < usedMemSize
 		if memoryHighUsage {
 			w.memQuota.forceAcquire(usedMemSize - availableMemSize)
->>>>>>> 97948549
 			log.Debug("MemoryQuotaTracing: force acquire memory for redo log task",
 				zap.String("namespace", w.changefeedID.Namespace),
 				zap.String("changefeed", w.changefeedID.ID),
