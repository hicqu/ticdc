--- conflicted
+++ resolved
@@ -188,17 +188,10 @@
 	}
 
 	maybeEmitAndAdvance := func(allFinished, txnFinished bool) error {
-<<<<<<< HEAD
-		// If used memory size exceeds the required limit, do a block require.
-		memoryHighUsage := availableMem < usedMem
-		if memoryHighUsage {
-			w.sinkMemQuota.ForceAcquire(usedMem - availableMem)
-=======
 		// If used memory size exceeds the required limit, do a force acquire.
 		memoryHighUsage := availableMem < usedMem
 		if memoryHighUsage {
 			w.sinkMemQuota.forceAcquire(usedMem - availableMem)
->>>>>>> 97948549
 			log.Debug("MemoryQuotaTracing: force acquire memory for table sink task",
 				zap.String("namespace", w.changefeedID.Namespace),
 				zap.String("changefeed", w.changefeedID.ID),
