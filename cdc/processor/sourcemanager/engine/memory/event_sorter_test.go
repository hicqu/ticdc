// Copyright 2022 PingCAP, Inc.
//
// Licensed under the Apache License, Version 2.0 (the "License");
// you may not use this file except in compliance with the License.
// You may obtain a copy of the License at
//
//     http://www.apache.org/licenses/LICENSE-2.0
//
// Unless required by applicable law or agreed to in writing, software
// distributed under the License is distributed on an "AS IS" BASIS,
// See the License for the specific language governing permissions and
// limitations under the License.

package memory

import (
	"context"
	"testing"

	"github.com/pingcap/tiflow/cdc/model"
	"github.com/pingcap/tiflow/cdc/processor/sourcemanager/engine"
	"github.com/pingcap/tiflow/pkg/spanz"
	"github.com/stretchr/testify/require"
)

func TestEventSorter(t *testing.T) {
	t.Parallel()
	testCases := []struct {
		input      []*model.RawKVEntry
		resolvedTs uint64
		expect     []*model.RawKVEntry
	}{
		{
			input: []*model.RawKVEntry{
				{CRTs: 1, OpType: model.OpTypePut},
				{CRTs: 2, OpType: model.OpTypePut},
				{CRTs: 4, OpType: model.OpTypeDelete},
				{CRTs: 2, OpType: model.OpTypeDelete},
			},
			resolvedTs: 0,
			expect:     []*model.RawKVEntry{},
		},
		{
			input: []*model.RawKVEntry{
				{CRTs: 3, OpType: model.OpTypePut},
				{CRTs: 2, OpType: model.OpTypePut},
				{CRTs: 5, OpType: model.OpTypePut},
			},
			resolvedTs: 3,
			expect: []*model.RawKVEntry{
				{CRTs: 1, OpType: model.OpTypePut},
				{CRTs: 2, OpType: model.OpTypeDelete},
				{CRTs: 2, OpType: model.OpTypePut},
				{CRTs: 2, OpType: model.OpTypePut},
				{CRTs: 3, OpType: model.OpTypePut},
			},
		},
		{
			input:      []*model.RawKVEntry{},
			resolvedTs: 3,
			expect:     []*model.RawKVEntry{},
		},
		{
			input: []*model.RawKVEntry{
				{CRTs: 7, OpType: model.OpTypePut},
			},
			resolvedTs: 6,
			expect: []*model.RawKVEntry{
				{CRTs: 4, OpType: model.OpTypeDelete},
				{CRTs: 5, OpType: model.OpTypePut},
			},
		},
		{
			input:      []*model.RawKVEntry{{CRTs: 7, OpType: model.OpTypeDelete}},
			resolvedTs: 6,
			expect:     []*model.RawKVEntry{},
		},
		{
			input:      []*model.RawKVEntry{{CRTs: 7, OpType: model.OpTypeDelete}},
			resolvedTs: 8,
			expect: []*model.RawKVEntry{
				{CRTs: 7, OpType: model.OpTypeDelete},
				{CRTs: 7, OpType: model.OpTypeDelete},
				{CRTs: 7, OpType: model.OpTypePut},
			},
		},
		{
			input:      []*model.RawKVEntry{},
			resolvedTs: 15,
			expect:     []*model.RawKVEntry{},
		},
	}

	span := spanz.TableIDToComparableSpan(1)
	es := New(context.Background())
	es.AddTable(span)
	var nextToFetch engine.Position
	for _, tc := range testCases {
		for _, entry := range tc.input {
			es.Add(span, model.NewPolymorphicEvent(entry))
		}
		es.Add(span, model.NewResolvedPolymorphicEvent(0, tc.resolvedTs))
<<<<<<< HEAD
		iter := es.FetchByTable(
			model.ChangeFeedID{}, span, nextToFetch,
			engine.Position{CommitTs: tc.resolvedTs, StartTs: tc.resolvedTs})
=======
		iter := es.FetchByTable(span, nextToFetch, engine.Position{CommitTs: tc.resolvedTs, StartTs: tc.resolvedTs})
>>>>>>> 97948549
		for _, expect := range tc.expect {
			event, pos, _ := iter.Next()
			require.NotNil(t, event)
			require.Equal(t, expect, event.RawKV)
			if pos.Valid() {
				nextToFetch = pos.Next()
			}
		}
		event, _, _ := iter.Next()
		require.Nil(t, event)
	}
}

func TestEventLess(t *testing.T) {
	t.Parallel()
	testCases := []struct {
		order    int
		i        *model.PolymorphicEvent
		j        *model.PolymorphicEvent
		expected bool
	}{
		{
			0,
			&model.PolymorphicEvent{
				CRTs: 1,
				RawKV: &model.RawKVEntry{
					OpType: model.OpTypePut,
				},
			},
			&model.PolymorphicEvent{
				CRTs: 2,
				RawKV: &model.RawKVEntry{
					OpType: model.OpTypePut,
				},
			},
			true,
		},
		{
			1,
			&model.PolymorphicEvent{
				CRTs: 2,
				RawKV: &model.RawKVEntry{
					OpType: model.OpTypeDelete,
				},
			},
			&model.PolymorphicEvent{
				CRTs: 2,
				RawKV: &model.RawKVEntry{
					OpType: model.OpTypeDelete,
				},
			},
			false,
		},
		{
			2,
			&model.PolymorphicEvent{
				CRTs: 2,
				RawKV: &model.RawKVEntry{
					OpType: model.OpTypeResolved,
				},
			},
			&model.PolymorphicEvent{
				CRTs: 2,
				RawKV: &model.RawKVEntry{
					OpType: model.OpTypeResolved,
				},
			},
			false,
		},
		{
			3,
			&model.PolymorphicEvent{
				CRTs: 2,
				RawKV: &model.RawKVEntry{
					OpType: model.OpTypeResolved,
				},
			},
			&model.PolymorphicEvent{
				CRTs: 2,
				RawKV: &model.RawKVEntry{
					OpType: model.OpTypeDelete,
				},
			},
			false,
		},
		{
			4,
			&model.PolymorphicEvent{
				CRTs: 3,
				RawKV: &model.RawKVEntry{
					OpType: model.OpTypeDelete,
				},
			},
			&model.PolymorphicEvent{
				CRTs: 2,
				RawKV: &model.RawKVEntry{
					OpType: model.OpTypeResolved,
				},
			},
			false,
		},
	}

	for i, tc := range testCases {
		require.Equal(t, tc.expected, eventLess(tc.i, tc.j), "case %d", i)
	}
}<|MERGE_RESOLUTION|>--- conflicted
+++ resolved
@@ -100,13 +100,7 @@
 			es.Add(span, model.NewPolymorphicEvent(entry))
 		}
 		es.Add(span, model.NewResolvedPolymorphicEvent(0, tc.resolvedTs))
-<<<<<<< HEAD
-		iter := es.FetchByTable(
-			model.ChangeFeedID{}, span, nextToFetch,
-			engine.Position{CommitTs: tc.resolvedTs, StartTs: tc.resolvedTs})
-=======
 		iter := es.FetchByTable(span, nextToFetch, engine.Position{CommitTs: tc.resolvedTs, StartTs: tc.resolvedTs})
->>>>>>> 97948549
 		for _, expect := range tc.expect {
 			event, pos, _ := iter.Next()
 			require.NotNil(t, event)
