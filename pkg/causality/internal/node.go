--- conflicted
+++ resolved
@@ -89,20 +89,11 @@
 	}()
 
 	if obj := nodePool.Get(); obj != nil {
-<<<<<<< HEAD
 		ret = obj.(*Node)
 	} else {
 		ret = new(Node)
 	}
 	return
-=======
-        ret = obj.(*Node)
-        return
-    } else {
-        ret = new(Node)
-    }
-    return
->>>>>>> f4a96f44
 }
 
 // NodeID implements interface internal.SlotNode.
@@ -125,16 +116,8 @@
 		}
 		if target.removed {
 			stdAtomic.AddInt32(&n.removedDependees, 1)
-<<<<<<< HEAD
 		} else if _, exist := target.getOrCreateDependers().ReplaceOrInsert(n); exist {
 			panic("should never exist")
-=======
-		} else {
-            _, exist := target.getOrCreateDependers().ReplaceOrInsert(n)
-            if exist {
-                panic("should never exist")
-            }
->>>>>>> f4a96f44
 		}
 	}
 
@@ -165,12 +148,8 @@
 			}
 			return true
 		})
-<<<<<<< HEAD
 		n.dependers.Clear(true)
 		n.dependers = nil
-=======
-        n.dependers = nil
->>>>>>> f4a96f44
 	}
 }
 
@@ -230,21 +209,12 @@
 			panic("Node.tryResolve must return a valid worker ID")
 		}
 		if n.assignTo(workerNum) {
-<<<<<<< HEAD
 			if n.OnResolved != nil {
 				n.OnResolved(workerNum)
 				n.OnResolved = nil
 			} else {
-				panic("resolve multiple")
+				panic("resolve multiple times")
 			}
-=======
-            if n.OnResolved != nil {
-                n.OnResolved(workerNum)
-                n.OnResolved = nil
-            } else {
-                panic("resolve multiple")
-            }
->>>>>>> f4a96f44
 		}
 	}
 	return
