// Copyright 2021 PingCAP, Inc.
//
// Licensed under the Apache License, Version 2.0 (the "License");
// you may not use this file except in compliance with the License.
// You may obtain a copy of the License at
//
//     http://www.apache.org/licenses/LICENSE-2.0
//
// Unless required by applicable law or agreed to in writing, software
// distributed under the License is distributed on an "AS IS" BASIS,
// See the License for the specific language governing permissions and
// limitations under the License.

package applier

import (
	"context"
	"net/url"
	"time"

	"github.com/pingcap/errors"
	"github.com/pingcap/log"
	"github.com/pingcap/tiflow/cdc/contextutil"
	"github.com/pingcap/tiflow/cdc/model"
	"github.com/pingcap/tiflow/cdc/redo/reader"
	"github.com/pingcap/tiflow/cdc/sink/mysql"
	"github.com/pingcap/tiflow/cdc/sinkv2/eventsink/factory"
	"github.com/pingcap/tiflow/cdc/sinkv2/tablesink"
	"github.com/pingcap/tiflow/pkg/config"
	cerror "github.com/pingcap/tiflow/pkg/errors"
	"github.com/pingcap/tiflow/pkg/redo"
	"github.com/pingcap/tiflow/pkg/spanz"
	"github.com/pingcap/tiflow/pkg/util"
	"github.com/prometheus/client_golang/prometheus"
	"go.uber.org/zap"
	"golang.org/x/sync/errgroup"
)

const (
	applierChangefeed = "redo-applier"
	emitBatch         = mysql.DefaultMaxTxnRow
	readBatch         = mysql.DefaultWorkerCount * emitBatch
)

var errApplyFinished = errors.New("apply finished, can exit safely")

// RedoApplierConfig is the configuration used by a redo log applier
type RedoApplierConfig struct {
	SinkURI string
	Storage string
	Dir     string
}

// RedoApplier implements a redo log applier
type RedoApplier struct {
	cfg *RedoApplierConfig

	rd reader.RedoLogReader
	// sinkFactory is used to create table sinks.
	sinkFactory *factory.SinkFactory
	// tableSinks is a map from tableID to table sink.
	// We create it when we need it, and close it after we finish applying the redo logs.
	tableSinks map[model.TableID]tablesink.TableSink
	errCh      chan error
}

// NewRedoApplier creates a new RedoApplier instance
func NewRedoApplier(cfg *RedoApplierConfig) *RedoApplier {
	return &RedoApplier{
		cfg:        cfg,
		tableSinks: make(map[model.TableID]tablesink.TableSink),
		errCh:      make(chan error, 1024),
	}
}

// toLogReaderConfig is an adapter to translate from applier config to redo reader config
// returns storageType, *reader.toLogReaderConfig and error
func (rac *RedoApplierConfig) toLogReaderConfig() (string, *reader.LogReaderConfig, error) {
	uri, err := url.Parse(rac.Storage)
	if err != nil {
		return "", nil, cerror.WrapError(cerror.ErrConsistentStorage, err)
	}
	cfg := &reader.LogReaderConfig{
		Dir:                uri.Path,
		UseExternalStorage: redo.IsExternalStorage(uri.Scheme),
	}
	if cfg.UseExternalStorage {
		cfg.URI = *uri
		// If use external storage as backend, applier will download redo logs to local dir.
		cfg.Dir = rac.Dir
	}
	return uri.Scheme, cfg, nil
}

func (ra *RedoApplier) catchError(ctx context.Context) error {
	for {
		select {
		case <-ctx.Done():
			return nil
		case err := <-ra.errCh:
			return err
		}
	}
}

func (ra *RedoApplier) consumeLogs(ctx context.Context) error {
	checkpointTs, resolvedTs, err := ra.rd.ReadMeta(ctx)
	if err != nil {
		return err
	}
	if checkpointTs == resolvedTs {
		log.Info("apply redo log suncceed: checkpointTs == resolvedTs",
			zap.Uint64("checkpointTs", checkpointTs),
			zap.Uint64("resolvedTs", resolvedTs))
		return errApplyFinished
	}

	err = ra.rd.ResetReader(ctx, checkpointTs, resolvedTs)
	if err != nil {
		return err
	}
	log.Info("apply redo log starts", zap.Uint64("checkpointTs", checkpointTs), zap.Uint64("resolvedTs", resolvedTs))

	cachedRows := make([]*model.RowChangedEvent, 0, emitBatch)
	tableResolvedTsMap := make(map[model.TableID]model.Ts)
	appliedLogCount := 0
	for {
		redoLogs, err := ra.rd.ReadNextLog(ctx, readBatch)
		if err != nil {
			return err
		}
		if len(redoLogs) == 0 {
			break
		}
		appliedLogCount += len(redoLogs)

		for _, redoLog := range redoLogs {
<<<<<<< HEAD
			tableID := redoLog.Table.TableID
			if _, ok := tableResolvedTsMap[redoLog.Table.TableID]; !ok {
				tableResolvedTsMap[tableID] = lastSafeResolvedTs
=======
			tableID := redoLog.Row.Table.TableID
			if _, ok := ra.tableSinks[tableID]; !ok {
				tableSink := ra.sinkFactory.CreateTableSink(
					model.DefaultChangeFeedID(applierChangefeed),
					spanz.TableIDToComparableSpan(tableID),
					prometheus.NewCounter(prometheus.CounterOpts{}),
				)
				ra.tableSinks[tableID] = tableSink
			}
			if _, ok := tableResolvedTsMap[redoLog.Row.Table.TableID]; !ok {
				// Safe to use checkpointTs - 1 as the resolvedTs of a table.
				tableResolvedTsMap[tableID] = checkpointTs - 1
>>>>>>> 820f4bab
			}
			if len(cachedRows) >= emitBatch {
				for _, row := range cachedRows {
					tableID := row.Table.TableID
					ra.tableSinks[tableID].AppendRowChangedEvents(row)
				}
				cachedRows = make([]*model.RowChangedEvent, 0, emitBatch)
			}
<<<<<<< HEAD
			cachedRows = append(cachedRows, redoLog)

			if redoLog.CommitTs > tableResolvedTsMap[tableID] {
				tableResolvedTsMap[tableID], lastResolvedTs = lastResolvedTs, redoLog.CommitTs
=======
			cachedRows = append(cachedRows, common.LogToRow(redoLog))
			if redoLog.Row.CommitTs > tableResolvedTsMap[tableID] {
				tableResolvedTsMap[tableID] = redoLog.Row.CommitTs
>>>>>>> 820f4bab
			}
		}

		for tableID, tableLastResolvedTs := range tableResolvedTsMap {
			if err := ra.tableSinks[tableID].UpdateResolvedTs(
				model.NewResolvedTs(tableLastResolvedTs)); err != nil {
				return err
			}
		}
	}
	for _, row := range cachedRows {
		tableID := row.Table.TableID
		ra.tableSinks[tableID].AppendRowChangedEvents(row)
	}
	const warnDuration = 3 * time.Minute
	const flushWaitDuration = 200 * time.Millisecond
	ticker := time.NewTicker(warnDuration)
	defer ticker.Stop()
	for tableID := range tableResolvedTsMap {
		resolvedTs := model.NewResolvedTs(resolvedTs)
		if err := ra.tableSinks[tableID].UpdateResolvedTs(
			resolvedTs); err != nil {
			return err
		}
		// Make sure all events are flushed to downstream.
		for !ra.tableSinks[tableID].GetCheckpointTs().EqualOrGreater(resolvedTs) {
			select {
			case <-ctx.Done():
				return errors.Trace(ctx.Err())
			case <-ticker.C:
				log.Warn(
					"Table sink is not catching up with resolved ts for a long time",
					zap.Int64("tableID", tableID),
					zap.Any("resolvedTs", resolvedTs),
					zap.Any("checkpointTs", ra.tableSinks[tableID].GetCheckpointTs()),
				)

			default:
				time.Sleep(flushWaitDuration)
			}
		}
		ra.tableSinks[tableID].Close(ctx)
	}

	log.Info("apply redo log finishes", zap.Int("appliedLogCount", appliedLogCount))
	return errApplyFinished
}

var createRedoReader = createRedoReaderImpl

func createRedoReaderImpl(ctx context.Context, cfg *RedoApplierConfig) (reader.RedoLogReader, error) {
	storageType, readerCfg, err := cfg.toLogReaderConfig()
	if err != nil {
		return nil, err
	}
	return reader.NewRedoLogReader(ctx, storageType, readerCfg)
}

// ReadMeta creates a new redo applier and read meta from reader
func (ra *RedoApplier) ReadMeta(ctx context.Context) (checkpointTs uint64, resolvedTs uint64, err error) {
	rd, err := createRedoReader(ctx, ra.cfg)
	if err != nil {
		return 0, 0, err
	}
	return rd.ReadMeta(ctx)
}

// Apply applies redo log to given target
func (ra *RedoApplier) Apply(ctx context.Context) error {
	rd, err := createRedoReader(ctx, ra.cfg)
	if err != nil {
		return err
	}
	ra.rd = rd
	defer func() {
		if err = ra.rd.Close(); err != nil {
			log.Warn("Close redo reader failed", zap.Error(err))
		}
	}()
	// MySQL sink will use the following replication config
	// - EnableOldValue: default true
	// - ForceReplicate: default false
	// - filter: default []string{"*.*"}
	replicaConfig := config.GetDefaultReplicaConfig()
	ctx = contextutil.PutRoleInCtx(ctx, util.RoleRedoLogApplier)
	sinkFactory, err := factory.New(ctx,
		ra.cfg.SinkURI, replicaConfig, ra.errCh)
	if err != nil {
		return err
	}
	ra.sinkFactory = sinkFactory
	defer sinkFactory.Close()

	wg, ctx := errgroup.WithContext(ctx)
	wg.Go(func() error {
		return ra.consumeLogs(ctx)
	})
	wg.Go(func() error {
		return ra.catchError(ctx)
	})

	err = wg.Wait()
	if errors.Cause(err) != errApplyFinished {
		return err
	}
	return nil
}<|MERGE_RESOLUTION|>--- conflicted
+++ resolved
@@ -135,12 +135,7 @@
 		appliedLogCount += len(redoLogs)
 
 		for _, redoLog := range redoLogs {
-<<<<<<< HEAD
 			tableID := redoLog.Table.TableID
-			if _, ok := tableResolvedTsMap[redoLog.Table.TableID]; !ok {
-				tableResolvedTsMap[tableID] = lastSafeResolvedTs
-=======
-			tableID := redoLog.Row.Table.TableID
 			if _, ok := ra.tableSinks[tableID]; !ok {
 				tableSink := ra.sinkFactory.CreateTableSink(
 					model.DefaultChangeFeedID(applierChangefeed),
@@ -149,10 +144,9 @@
 				)
 				ra.tableSinks[tableID] = tableSink
 			}
-			if _, ok := tableResolvedTsMap[redoLog.Row.Table.TableID]; !ok {
+			if _, ok := tableResolvedTsMap[tableID]; !ok {
 				// Safe to use checkpointTs - 1 as the resolvedTs of a table.
 				tableResolvedTsMap[tableID] = checkpointTs - 1
->>>>>>> 820f4bab
 			}
 			if len(cachedRows) >= emitBatch {
 				for _, row := range cachedRows {
@@ -161,16 +155,9 @@
 				}
 				cachedRows = make([]*model.RowChangedEvent, 0, emitBatch)
 			}
-<<<<<<< HEAD
 			cachedRows = append(cachedRows, redoLog)
-
 			if redoLog.CommitTs > tableResolvedTsMap[tableID] {
-				tableResolvedTsMap[tableID], lastResolvedTs = lastResolvedTs, redoLog.CommitTs
-=======
-			cachedRows = append(cachedRows, common.LogToRow(redoLog))
-			if redoLog.Row.CommitTs > tableResolvedTsMap[tableID] {
-				tableResolvedTsMap[tableID] = redoLog.Row.CommitTs
->>>>>>> 820f4bab
+				tableResolvedTsMap[tableID] = redoLog.CommitTs
 			}
 		}
 
